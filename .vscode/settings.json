{
  "files.associations": {
    "*.overlay": "dts",
<<<<<<< HEAD
    "*.keymap": "dts",
    "battery_status.h": "c"
  }
=======
    "*.keymap": "dts"
  },
  "python.formatting.provider": "black"
>>>>>>> f692d64d
}<|MERGE_RESOLUTION|>--- conflicted
+++ resolved
@@ -1,13 +1,7 @@
 {
   "files.associations": {
     "*.overlay": "dts",
-<<<<<<< HEAD
-    "*.keymap": "dts",
-    "battery_status.h": "c"
-  }
-=======
     "*.keymap": "dts"
   },
   "python.formatting.provider": "black"
->>>>>>> f692d64d
 }