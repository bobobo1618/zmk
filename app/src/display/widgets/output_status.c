--- conflicted
+++ resolved
@@ -22,46 +22,26 @@
 
 static sys_slist_t widgets = SYS_SLIST_STATIC_INIT(&widgets);
 
-static bool style_initialized = false;
-
-K_MUTEX_DEFINE(output_status_mutex);
-
-struct {
+struct output_status_state {
     enum zmk_endpoint selected_endpoint;
     bool active_profile_connected;
     bool active_profile_bonded;
     uint8_t active_profile_index;
-} output_status_state;
+};
 
-void output_status_init() {
-    if (style_initialized) {
-        return;
-    }
-
-    style_initialized = true;
-    lv_style_init(&label_style);
-    lv_style_set_text_color(&label_style, LV_STATE_DEFAULT, LV_COLOR_BLACK);
-    lv_style_set_text_font(&label_style, LV_STATE_DEFAULT, &lv_font_montserrat_16);
-    lv_style_set_text_letter_space(&label_style, LV_STATE_DEFAULT, 1);
-    lv_style_set_text_line_space(&label_style, LV_STATE_DEFAULT, 1);
+static struct output_status_state get_state(const zmk_event_t *_eh) {
+    return (struct output_status_state){.selected_endpoint = zmk_endpoints_selected(),
+                                        .active_profile_connected =
+                                            zmk_ble_active_profile_is_connected(),
+                                        .active_profile_bonded = !zmk_ble_active_profile_is_open(),
+                                        .active_profile_index = zmk_ble_active_profile_index()};
+    ;
 }
 
-<<<<<<< HEAD
-void set_status_symbol(lv_obj_t *label) {
-    char text[6] = {};
-=======
 static void set_status_symbol(lv_obj_t *label, struct output_status_state state) {
     char text[9] = {};
->>>>>>> 30ed2375
 
-    k_mutex_lock(&output_status_mutex, K_FOREVER);
-    enum zmk_endpoint selected_endpoint = output_status_state.selected_endpoint;
-    bool active_profile_connected = output_status_state.active_profile_connected;
-    bool active_profie_bonded = output_status_state.active_profile_bonded;
-    uint8_t active_profile_index = output_status_state.active_profile_index;
-    k_mutex_unlock(&output_status_mutex);
-
-    switch (selected_endpoint) {
+    switch (state.selected_endpoint) {
     case ZMK_ENDPOINT_USB:
         strcat(text, LV_SYMBOL_USB "   ");
         break;
@@ -113,39 +93,4 @@
 
 lv_obj_t *zmk_widget_output_status_obj(struct zmk_widget_output_status *widget) {
     return widget->obj;
-}
-
-void output_status_update_cb(struct k_work *work) {
-    struct zmk_widget_output_status *widget;
-    SYS_SLIST_FOR_EACH_CONTAINER(&widgets, widget, node) { set_status_symbol(widget->obj); }
-}
-
-K_WORK_DEFINE(output_status_update_work, output_status_update_cb);
-
-int output_status_listener(const zmk_event_t *eh) {
-    // Be sure we have widgets initialized before doing any work,
-    // since the status event can fire before display code inits.
-    if (!style_initialized) {
-        return ZMK_EV_EVENT_BUBBLE;
-    }
-    k_mutex_lock(&output_status_mutex, K_FOREVER);
-
-    output_status_state.selected_endpoint = zmk_endpoints_selected();
-    output_status_state.active_profile_connected = zmk_ble_active_profile_is_connected();
-    output_status_state.active_profile_bonded = !zmk_ble_active_profile_is_open();
-    output_status_state.active_profile_index = zmk_ble_active_profile_index();
-    k_mutex_unlock(&output_status_mutex);
-
-    k_work_submit_to_queue(zmk_display_work_q(), &output_status_update_work);
-    return ZMK_EV_EVENT_BUBBLE;
-}
-
-ZMK_LISTENER(widget_output_status, output_status_listener)
-ZMK_SUBSCRIPTION(widget_output_status, zmk_endpoint_selection_changed);
-
-#if defined(CONFIG_USB)
-ZMK_SUBSCRIPTION(widget_output_status, zmk_usb_conn_state_changed);
-#endif
-#if defined(CONFIG_ZMK_BLE)
-ZMK_SUBSCRIPTION(widget_output_status, zmk_ble_active_profile_changed);
-#endif+}